--- conflicted
+++ resolved
@@ -16,9 +16,6 @@
 command = "cargo"
 args = ["build", "--release"]
 
-<<<<<<< HEAD
-[tasks.build]
-=======
 [tasks.create_wasm]
 description = "Build with wasm-pack"
 install_crate = { crate_name = "wasm-pack", binary = "wasm-pack", test_arg = "-V" }
@@ -31,8 +28,7 @@
 command = "wasm-pack"
 args = ["build", "--target", "no-modules", "--out-name", "package"]
 
-[tasks.all]
->>>>>>> 2ee74e4e
+[tasks.build]
 description = "Build, and create wasms"
 workspace = false
 dependencies = ["compile", "create_wasm"]
@@ -42,23 +38,6 @@
 workspace = false
 dependencies = ["build", "create_wasm"]
 watch = { ignore_pattern="pkg/*" }
-
-[tasks.compile_release]
-description = "Build, and create wasms, with the --release flag"
-workspace = false
-dependencies = ["build_release", "create_wasm_release"]
-
-[tasks.create_wasm]
-description = "Build with wasm-pack"
-install_crate = { crate_name = "wasm-pack", binary = "wasm-pack", test_arg = "-V" }
-command = "wasm-pack"
-args = ["build", "--target", "no-modules", "--out-name", "package", "--dev"]
-
-[tasks.create_wasm_release]
-description = "Build with wasm-pack"
-install_crate = { crate_name = "wasm-pack", binary = "wasm-pack", test_arg = "-V" }
-command = "wasm-pack"
-args = ["build", "--target", "no-modules", "--out-name", "package"]
 
 [tasks.serve]
 description = "Start server"
